--- conflicted
+++ resolved
@@ -361,8 +361,7 @@
         goroutines:
           type: integer
         sub:
-<<<<<<< HEAD
-          type: object
+          $ref: '#/components/schemas/sub'
     postRelayMessage:
       type: object
       required:
@@ -402,9 +401,6 @@
         updated:
           type: string
           format: date-time
-=======
-          $ref: '#/components/schemas/sub'
->>>>>>> 17ac2178
     error:
       required:
         - code
